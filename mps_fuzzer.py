# Future imports
from __future__ import annotations

# Standard library imports
from typing import List, Optional, Generator
from pathlib import Path
import contextlib
import io
<<<<<<< HEAD
import random
from copy import deepcopy
import itertools
=======
>>>>>>> 7e0c6936

# Third-party imports
import numpy as np
import gurobipy as gp
<<<<<<< HEAD
import cplex as cp


# Enumerate the possible solver types
class Solver(str):
    GUROBI = "gurobi"
    CPLEX = "cplex"

class CplexSolveError(Exception):
    """Custom exception for Cplex solve errors."""

# def copy_cplex_model(old_cpx: cp.Cplex) -> cp.Cplex:
#     """Clone a cplex model object"""
#     # Check if this works...
#     new_cpx = cp.Cplex()
#     new_cpx.copylp(numcols=old_cpx.variables.get_num(),
#                numrows=old_cpx.linear_constraints.get_num(),
#                objsense=old_cpx.objective.get_sense(),
#                obj=old_cpx.objective.get_linear(),
#                rhs=old_cpx.linear_constraints.get_rhs(),
#                senses=old_cpx.linear_constraints.get_senses(),
#                matbeg=old_cpx.linear_constraints.get_rows()[0],
#                matcnt=old_cpx.linear_constraints.get_rows()[1],
#                matind=old_cpx.linear_constraints.get_rows()[2],
#                matval=old_cpx.linear_constraints.get_coefficients(),
#                lb=old_cpx.variables.get_lower_bounds(),
#                ub=old_cpx.variables.get_upper_bounds())
#     return new_cpx


def solve_cplex_model(cpx: cp.Cplex, debug=False) -> float:
    """
    Solve a CPLEX model and return the objective value.
    """
    # Inspired by: https://github.com/cswaroop/cplex-samples/blob/master/mipex2.py

    cpx.solve()

    # solution.get_status() returns an integer code
    status = cpx.solution.get_status()
    if debug:
        print(cpx.solution.status[status])

    if status == cpx.solution.status.unbounded:
        raise(CplexSolveError("Model is unbounded"))
    if status == cpx.solution.status.infeasible:
        raise(CplexSolveError("Model is infeasible"))
    if status == cpx.solution.status.infeasible_or_unbounded:
        raise(CplexSolveError("Model is infeasible or unbounded"))

    s_method = cpx.solution.get_method()
    s_type   = cpx.solution.get_solution_type()

    if debug:
        print("Solution status = " , status, ":")
        # the following line prints the status as a string
        print(cpx.solution.status[status])
    
    if s_type == cpx.solution.type.none:
        raise(CplexSolveError("No solution available"))

    if debug:
        print("Objective value = " , cpx.solution.get_objective_value())

        x = cpx.solution.get_values(0, cpx.variables.get_num()-1)
        # because we're querying the entire solution vector,
        # x = c.solution.get_values()
        # would have the same effect
        for j in range(cpx.variables.get_num()):
            print("Column %d: Value = %17.10g" % (j, x[j]))

    return cpx.solution.get_objective_value()
=======
from gurobipy import GRB

>>>>>>> 7e0c6936

class MPSFile:
    """MPSFile class"""
    filename: str
<<<<<<< HEAD
    gurobi_model: gp.Model
    cplex_model: cp.Cplex
    _obj_val_gurobi: Optional[float]
    _obj_val_cplex: Optional[float]

    def __init__(self, filename: Path, gurobi_model: gp.Model, cplex_model: Optional[cp.Cplex]):
        self.filename = filename
        self.gurobi_model = gurobi_model
        self.cplex_model = cplex_model
        self._obj_val_gurobi = None
        self._obj_val_cplex = None
=======
    model: gp.Model
    time_limit: float
    _obj_val: Optional[float]
    _status: str

    # Gurobi optimization status code to string
    gurobi_status_to_string = {
        GRB.OPTIMAL: "optimal",
        GRB.TIME_LIMIT: "time_limit"
    }

    def __init__(self, filename: Path, model: gp.Model, time_limit: float = float('inf')):
        self.filename = filename
        self.model = model
        self.time_limit = time_limit
        self._obj_val = None
        self._status = None
        self.set_time_limit(time_limit)

    def set_time_limit(self, time_limit: float):
        self.time_limit = time_limit
        with contextlib.redirect_stdout(io.StringIO()):
            self.model.Params.timeLimit = time_limit

    def over_time_limit(self):
        self.optimize()
        return self._status == "time_limit"
>>>>>>> 7e0c6936

    @staticmethod
    def read_file(filepath: str, time_limit: float = float('inf')) -> MPSFile:
        """Create an MPSFile from a filepath."""
        filename = Path(filepath).name
        with contextlib.redirect_stdout(io.StringIO()):
            gurobi_model = gp.read(filepath)
            cplex_model = cp.Cplex(filepath)

<<<<<<< HEAD
        return MPSFile(filename, gurobi_model, cplex_model)

    @staticmethod
    def read_files(dir: str) -> Generator[MPSFile]:
        """Read a list of mps files from a directory."""
        # Iterate in the order of size, small to large
        file_sizes = [(file, file.stat().st_size) for file in Path(dir).iterdir() if file.is_file()]
        file_sizes.sort(key=lambda x: x[1])

        for file, _ in file_sizes:
            mps_file = MPSFile.from_filepath(str(file))
            yield mps_file
=======
        return MPSFile(filename, model, time_limit=time_limit)

    @staticmethod
    def read_files(dir: str, time_limit: float = float('inf')) -> List[MPSFile]:
        """Read a list of mps files from a directory."""
        mps_files = []
        for file in Path(dir).iterdir():
            if file.is_file():
                mps_file = MPSFile.read_file(str(file), time_limit=time_limit)
                mps_files.append(mps_file)
        return mps_files
>>>>>>> 7e0c6936

    @staticmethod
    def write_file(filepath: str, mps_file: MPSFile):
        mps_file.model.write(filepath)

    @staticmethod
    def write_files(dir: str, mps_files: List[MPSFile]):
        """Write a list of mps files to a directory."""
        for mps_file in mps_files:
            output_path = Path(dir) / mps_file.filename
            mps_file.model.write(str(output_path))

    def copy(self) -> MPSFile:
        """Copy an MPSFile object"""
<<<<<<< HEAD
        self.gurobi_model.update()
        return MPSFile(
            self.filename,
            self.gurobi_model.copy(),
            # copy_cplex_model(self.cplex_model)
            None
        )
    
    def refresh_cplex_from_gurobi(self):
        """Refresh the CPLEX model from the Gurobi model."""
        self.cplex_model = cp.Cplex()

        # TODO: Maybe compare the approaches

        # First approach: copy the Gurobi model to CPLEX by extracting params
        # self.cplex_model.copylp(numcols=self.gurobi_model.NumVars,
        #                         numrows=self.gurobi_model.NumConstrs,
        #                         objsense=self.gurobi_model.getAttr(gp.GRB.Attr.ModelSense),
        #                         obj=self.gurobi_model.getAttr(gp.GRB.Attr.Obj),
        #                         rhs=self.gurobi_model.getAttr(gp.GRB.Attr.RHS),
        #                         senses=self.gurobi_model.getAttr(gp.GRB.Attr.Sense),
        #                         matbeg=self.gurobi_model.getAttr(gp.GRB.Attr.VBasis),
        #                         matcnt=self.gurobi_model.getAttr(gp.GRB.Attr.VBasis),
        #                         matind=self.gurobi_model.getAttr(gp.GRB.Attr.VBasis),
        #                         matval=self.gurobi_model.getAttr(gp.GRB.Attr.VBasis),
        #                         lb=self.gurobi_model.getAttr(gp.GRB.Attr.LB),
        #                         ub=self.gurobi_model.getAttr(gp.GRB.Attr.UB))

        # Second approach: copy the Gurobi model to CPLEX by reading and writing to a fake MPS file
        with contextlib.redirect_stdout(io.StringIO()):
            rand_name = str(random.randint(0, 1000000))
            self.gurobi_model.write(f'temp{rand_name}.mps')
            self.cplex_model.read(f'temp{rand_name}.mps')
            Path(f'temp{rand_name}.mps').unlink()


=======
        self.model.update()
        return MPSFile(self.filename, self.model.copy(), time_limit=self.time_limit)
>>>>>>> 7e0c6936

    def append_to_filename(self, to_append: str):
        """Append a string to the filename."""
        stem_and_extension = self.filename.split('.', 1)
        stem = stem_and_extension[0]
        extension = stem_and_extension[1]
        self.filename = stem + to_append + '.' + extension

<<<<<<< HEAD
    def optimize(self, debug=False):
        """Optimize the program and save the objective value."""
        # TODO: do we need to check that self.model.Status == gp.GRB.OPTIMAL?
        if not debug:
            self.gurobi_model.setParam('OutputFlag', 0)
            self.cplex_model.set_results_stream(None)

        if debug:
            print("Optimizing Gurobi model")
        self.gurobi_model.update()
        self.gurobi_model.optimize()
        self._obj_val_gurobi = self.gurobi_model.ObjVal
        if debug:
            print("Gurobi objective value: ", self._obj_val_gurobi)

        if debug:
            print("Optimizing CPLEX model")
        self._obj_val_cplex = solve_cplex_model(self.cplex_model, debug=debug)
        if debug:
            print("CPLEX objective value: ", self._obj_val_cplex)


    def obj_val_gurobi(self, debug=False):
        """Lazy compute the Gurobi objective value."""
        if self._obj_val_gurobi == None:
            self.optimize(debug=debug)
        elif debug:
            print("Caching Gurobi objective value")
        return self._obj_val_gurobi

    def obj_val_cplex(self, debug=False):
        """Lazy compute the CPLEX objective value."""
        if self._obj_val_cplex == None:
            self.optimize(debug=debug)
        elif debug:
            print("Caching CPLEX objective value")
        return self._obj_val_cplex
=======
    def _optimize(self):
        """Optimize the program and save the objective value."""
        # TODO: do we need to check that self.model.Status == gp.GRB.OPTIMAL?
        self.model.setParam('OutputFlag', 0)
        self.model.update()
        self.model.optimize()
        self._obj_val = self.model.ObjVal
        self._status = MPSFile.gurobi_status_to_string[self.model.Status]

    def optimize(self):
        """Lazy optimize the model."""
        if self._obj_val == None:
            self._optimize()
        return self._obj_val, self._status
>>>>>>> 7e0c6936

    def __repr__(self) -> str:
        """Return the filename."""
        return self.filename
    
    def check_consistency_btwn_models(self, debug=False) -> bool:
        gurobi_val = self.obj_val_gurobi(debug=debug)
        cplex_val = self.obj_val_cplex(debug=debug)
        return gurobi_val == cplex_val


class MPSMutation:
    """Represents a mutation of an MPSFile."""

    def mutate(self, input: List[MPSFile]) -> tuple[MPSFile, Optional[MPSMetamorphicRelation]]:
        pass

    def metamorphic_relation(self, input_files: List[MPSFile], output_file: MPSFile) -> tuple[bool, str]:
        pass


class MPSMetamorphicRelation:
    """Represents a metamorphic relation between a list of input MPSFiles and an output MPSFile."""
    input_files: List[MPSFile]
    output_file: MPSFile
    mutation: MPSMutation

    def __init__(self, input_files: List[MPSFile], output_file: MPSFile, mutation: MPSMutation):
        self.input_files = input_files
        self.output_file = output_file
        self.mutation = mutation

    def check(self, debug=False) -> tuple[bool, str]:
        """Check that the metamorphic relation holds."""
        # Check if the relation holds and get the relation string
        input_solver_types = [Solver.GUROBI, Solver.CPLEX]
        output_solver_types = [Solver.GUROBI, Solver.CPLEX]
        holds_all = True
        for input_solver_type, output_solver_type in itertools.product(input_solver_types, output_solver_types):
            holds, relation_str = self.mutation.metamorphic_relation(
                self.input_files, self.output_file, input_solver_type, output_solver_type
            )

            # Print debug information if the relation doesn't hold
            if not holds and debug:
                print(self.mutation)
                print(f"\tinput: {self.input_files}")
                print(f"\toutput: {self.output_file}")
                print(f"\trelation: {relation_str}")
                print(f"\tinput_solver_type: {input_solver_type}")
                print(f"\toutput_solver_type: {output_solver_type}")
            
            holds_all = holds_all and holds

        return holds, relation_str


class TranslateObjective(MPSMutation):
    """Translates the MIP objective function."""
    translation: int

    def __init__(self, translation=None):
        # TODO: how do we sample objective translations?
        if translation is None:
            translation = np.random.randint(-1000, 1000)
            # TODO: this breaks the metamorphic relation
            # translation = np.random.randint(-100000, 100000)
        self.translation = translation

    def mutate(self, input_files: List[MPSFile]) -> tuple[MPSFile, Optional[MPSMetamorphicRelation]]:
        # Assert there is one input file
        assert (len(input_files) == 1)
        input_file = input_files[0]

        # Copy the MPSFile
        output_file = input_file.copy()
        output_file.append_to_filename('_TO')

        # Translate the objective
<<<<<<< HEAD
        objective_linexpr = output_file.gurobi_model.getObjective()
        constant, coefficients = _linexpr_to_ndarray(
            output_file.gurobi_model, objective_linexpr)
        objective_linexpr_new = _ndarray_to_linexpr(
            output_file.gurobi_model, constant + self.translation, coefficients)
        output_file.gurobi_model.setObjective(objective_linexpr_new)

        output_file.refresh_cplex_from_gurobi()
=======
        objective = output_file.model.getObjective()
        output_file.model.setObjective(self.translation + objective)
>>>>>>> 7e0c6936

        # Create the metamorphic relation
        metamorphic_relation = MPSMetamorphicRelation(
            input_files, output_file, self)

        # Return the output file and the metamorphic relation
        return output_file, metamorphic_relation

    def metamorphic_relation(
            self,
            input_files: List[MPSFile],
            output_file: MPSFile,
            input_solver_type: Solver = Solver.GUROBI,
            output_solver_type: Solver = Solver.GUROBI
    ) -> tuple[bool, str]:
        """Metamorphic relation."""
        # Assert there is one input file
        assert (len(input_files) == 1)
        input_file = input_files[0]

<<<<<<< HEAD
        input_obj = input_file.obj_val_gurobi() if input_solver_type == Solver.GUROBI else input_file.obj_val_cplex()
        output_obj = output_file.obj_val_gurobi() if output_solver_type == Solver.GUROBI else output_file.obj_val_cplex()
        relation = self.translation + input_obj == output_obj
        relation_str = f"{self.translation} + {input_obj}  == {output_obj}"
=======
        input_obj, input_status = input_file.optimize()
        output_obj, output_status = output_file.optimize()

        # If both reach the time limit, the relation is "not broken"
        if input_status == "time_limit" and output_status == "time_limit":
            relation = True
            relation_str = "time_limit == time_limit"
        # Otherwise check the relation
        else:
            relation = self.translation + \
                input_obj == output_obj and {input_status} == {output_status}
            relation_str = f"{self.translation} + {input_obj} == {output_obj}, {input_status} == {output_status}"
>>>>>>> 7e0c6936

        return relation, relation_str


class ScaleObjective(MPSMutation):
    """Scale the MIP objective function."""
    scale: int

    def __init__(self, scale: int = None):
        # TODO: how do we sample objective scales?
        if scale is None:
            scale = np.random.randint(1, 10)
        self.scale = scale

    def mutate(self, input_files: List[MPSFile]) -> tuple[MPSFile, Optional[MPSMetamorphicRelation]]:
        # Assert there is one input file
        assert (len(input_files) == 1)
        input_file = input_files[0]

        # Copy the MPSFile
        output_file = input_file.copy()
        output_file.append_to_filename('_TS')

<<<<<<< HEAD
        # Translate the objective
        objective_linexpr = output_file.gurobi_model.getObjective()
        constant, coefficients = _linexpr_to_ndarray(
            output_file.gurobi_model, objective_linexpr)
        objective_linexpr_new = _ndarray_to_linexpr(
            output_file.gurobi_model, self.scale * constant, self.scale * coefficients)
        output_file.gurobi_model.setObjective(objective_linexpr_new)

        output_file.refresh_cplex_from_gurobi()
=======
        # Scale the objective
        objective = output_file.model.getObjective()
        output_file.model.setObjective(self.scale * objective)
>>>>>>> 7e0c6936

        # Create the metamorphic relation
        metamorphic_relation = MPSMetamorphicRelation(
            input_files, output_file, self)

        # Return the output file and the metamorphic relation
        return output_file, metamorphic_relation

    def metamorphic_relation(
            self,
            input_files: List[MPSFile],
            output_file: MPSFile,
            input_solver_type: Solver = Solver.GUROBI,
            output_solver_type: Solver = Solver.GUROBI
    ) -> tuple[bool, str]:
        """Metamorphic relation."""
        # Assert there is one input file
        assert (len(input_files) == 1)
        input_file = input_files[0]

<<<<<<< HEAD
        input_obj = input_file.obj_val() if input_solver_type == Solver.GUROBI else input_file.obj_val_cplex()
        output_obj = output_file.obj_val() if output_solver_type == Solver.GUROBI else output_file.obj_val_cplex()
        relation = self.scale * input_obj == output_obj
        relation_str = f"{self.scale} * {input_obj} == {output_obj}"
=======
        input_obj, input_status = input_file.optimize()
        output_obj, output_status = output_file.optimize()

        # If both reach the time limit, the relation is "not broken"
        if input_status == "time_limit" and output_status == "time_limit":
            relation = True
            relation_str = "time_limit == time_limit"
        # Otherwise check the relation
        else:
            relation = self.scale * \
                input_obj == output_obj and {input_status} == {output_status}
            relation_str = f"{self.scale} * {input_obj} == {output_obj}, {input_status} == {output_status}"
>>>>>>> 7e0c6936

        return relation, relation_str<|MERGE_RESOLUTION|>--- conflicted
+++ resolved
@@ -6,18 +6,15 @@
 from pathlib import Path
 import contextlib
 import io
-<<<<<<< HEAD
 import random
 from copy import deepcopy
 import itertools
-=======
->>>>>>> 7e0c6936
 
 # Third-party imports
 import numpy as np
 import gurobipy as gp
-<<<<<<< HEAD
 import cplex as cp
+from gurobipy import GRB
 
 
 # Enumerate the possible solver types
@@ -88,32 +85,18 @@
         for j in range(cpx.variables.get_num()):
             print("Column %d: Value = %17.10g" % (j, x[j]))
 
-    return cpx.solution.get_objective_value()
-=======
-from gurobipy import GRB
-
->>>>>>> 7e0c6936
+    return cpx.solution.get_objective_value(), status
 
 class MPSFile:
     """MPSFile class"""
     filename: str
-<<<<<<< HEAD
     gurobi_model: gp.Model
     cplex_model: cp.Cplex
+    time_limit: float
     _obj_val_gurobi: Optional[float]
     _obj_val_cplex: Optional[float]
-
-    def __init__(self, filename: Path, gurobi_model: gp.Model, cplex_model: Optional[cp.Cplex]):
-        self.filename = filename
-        self.gurobi_model = gurobi_model
-        self.cplex_model = cplex_model
-        self._obj_val_gurobi = None
-        self._obj_val_cplex = None
-=======
-    model: gp.Model
-    time_limit: float
-    _obj_val: Optional[float]
-    _status: str
+    _status_gurobi: str
+    _status_cplex: str
 
     # Gurobi optimization status code to string
     gurobi_status_to_string = {
@@ -121,12 +104,21 @@
         GRB.TIME_LIMIT: "time_limit"
     }
 
-    def __init__(self, filename: Path, model: gp.Model, time_limit: float = float('inf')):
+    def __init__(
+        self,
+        filename: Path,
+        gurobi_model: gp.Model,
+        cplex_model: Optional[cp.Cplex],
+        time_limit: float = float('inf')
+    ):
         self.filename = filename
-        self.model = model
+        self.gurobi_model = gurobi_model
+        self.cplex_model = cplex_model
         self.time_limit = time_limit
-        self._obj_val = None
-        self._status = None
+        self._obj_val_gurobi = None
+        self._obj_val_cplex = None
+        self._status_gurobi = None
+        self._status_cplex = None
         self.set_time_limit(time_limit)
 
     def set_time_limit(self, time_limit: float):
@@ -136,8 +128,7 @@
 
     def over_time_limit(self):
         self.optimize()
-        return self._status == "time_limit"
->>>>>>> 7e0c6936
+        return self._status_gurobi == "time_limit"
 
     @staticmethod
     def read_file(filepath: str, time_limit: float = float('inf')) -> MPSFile:
@@ -147,32 +138,18 @@
             gurobi_model = gp.read(filepath)
             cplex_model = cp.Cplex(filepath)
 
-<<<<<<< HEAD
-        return MPSFile(filename, gurobi_model, cplex_model)
+        return MPSFile(filename, gurobi_model, cplex_model, time_limit=time_limit)
 
     @staticmethod
-    def read_files(dir: str) -> Generator[MPSFile]:
+    def read_files(dir: str, time_limit: float = float('inf')) -> Generator[MPSFile]:
         """Read a list of mps files from a directory."""
         # Iterate in the order of size, small to large
         file_sizes = [(file, file.stat().st_size) for file in Path(dir).iterdir() if file.is_file()]
         file_sizes.sort(key=lambda x: x[1])
 
         for file, _ in file_sizes:
-            mps_file = MPSFile.from_filepath(str(file))
+            mps_file = MPSFile.from_filepath(str(file), time_limit=time_limit)
             yield mps_file
-=======
-        return MPSFile(filename, model, time_limit=time_limit)
-
-    @staticmethod
-    def read_files(dir: str, time_limit: float = float('inf')) -> List[MPSFile]:
-        """Read a list of mps files from a directory."""
-        mps_files = []
-        for file in Path(dir).iterdir():
-            if file.is_file():
-                mps_file = MPSFile.read_file(str(file), time_limit=time_limit)
-                mps_files.append(mps_file)
-        return mps_files
->>>>>>> 7e0c6936
 
     @staticmethod
     def write_file(filepath: str, mps_file: MPSFile):
@@ -187,13 +164,13 @@
 
     def copy(self) -> MPSFile:
         """Copy an MPSFile object"""
-<<<<<<< HEAD
         self.gurobi_model.update()
         return MPSFile(
             self.filename,
             self.gurobi_model.copy(),
             # copy_cplex_model(self.cplex_model)
-            None
+            None,
+            time_limit=self.time_limit
         )
     
     def refresh_cplex_from_gurobi(self):
@@ -224,10 +201,6 @@
             Path(f'temp{rand_name}.mps').unlink()
 
 
-=======
-        self.model.update()
-        return MPSFile(self.filename, self.model.copy(), time_limit=self.time_limit)
->>>>>>> 7e0c6936
 
     def append_to_filename(self, to_append: str):
         """Append a string to the filename."""
@@ -236,7 +209,6 @@
         extension = stem_and_extension[1]
         self.filename = stem + to_append + '.' + extension
 
-<<<<<<< HEAD
     def optimize(self, debug=False):
         """Optimize the program and save the objective value."""
         # TODO: do we need to check that self.model.Status == gp.GRB.OPTIMAL?
@@ -249,12 +221,13 @@
         self.gurobi_model.update()
         self.gurobi_model.optimize()
         self._obj_val_gurobi = self.gurobi_model.ObjVal
+        self._status_gurobi = MPSFile.gurobi_status_to_string[self.gurobi_model.Status]
         if debug:
             print("Gurobi objective value: ", self._obj_val_gurobi)
 
         if debug:
             print("Optimizing CPLEX model")
-        self._obj_val_cplex = solve_cplex_model(self.cplex_model, debug=debug)
+        self._obj_val_cplex, self._status_cplex = solve_cplex_model(self.cplex_model, debug=debug)
         if debug:
             print("CPLEX objective value: ", self._obj_val_cplex)
 
@@ -265,7 +238,7 @@
             self.optimize(debug=debug)
         elif debug:
             print("Caching Gurobi objective value")
-        return self._obj_val_gurobi
+        return self._obj_val_gurobi, self._status_gurobi
 
     def obj_val_cplex(self, debug=False):
         """Lazy compute the CPLEX objective value."""
@@ -273,23 +246,7 @@
             self.optimize(debug=debug)
         elif debug:
             print("Caching CPLEX objective value")
-        return self._obj_val_cplex
-=======
-    def _optimize(self):
-        """Optimize the program and save the objective value."""
-        # TODO: do we need to check that self.model.Status == gp.GRB.OPTIMAL?
-        self.model.setParam('OutputFlag', 0)
-        self.model.update()
-        self.model.optimize()
-        self._obj_val = self.model.ObjVal
-        self._status = MPSFile.gurobi_status_to_string[self.model.Status]
-
-    def optimize(self):
-        """Lazy optimize the model."""
-        if self._obj_val == None:
-            self._optimize()
-        return self._obj_val, self._status
->>>>>>> 7e0c6936
+        return self._obj_val_cplex, self._status_cplex
 
     def __repr__(self) -> str:
         """Return the filename."""
@@ -369,19 +326,9 @@
         output_file.append_to_filename('_TO')
 
         # Translate the objective
-<<<<<<< HEAD
-        objective_linexpr = output_file.gurobi_model.getObjective()
-        constant, coefficients = _linexpr_to_ndarray(
-            output_file.gurobi_model, objective_linexpr)
-        objective_linexpr_new = _ndarray_to_linexpr(
-            output_file.gurobi_model, constant + self.translation, coefficients)
-        output_file.gurobi_model.setObjective(objective_linexpr_new)
-
+        objective = output_file.gurobi_model.getObjective()
+        output_file.gurobi_model.setObjective(self.translation + objective)
         output_file.refresh_cplex_from_gurobi()
-=======
-        objective = output_file.model.getObjective()
-        output_file.model.setObjective(self.translation + objective)
->>>>>>> 7e0c6936
 
         # Create the metamorphic relation
         metamorphic_relation = MPSMetamorphicRelation(
@@ -402,15 +349,8 @@
         assert (len(input_files) == 1)
         input_file = input_files[0]
 
-<<<<<<< HEAD
-        input_obj = input_file.obj_val_gurobi() if input_solver_type == Solver.GUROBI else input_file.obj_val_cplex()
-        output_obj = output_file.obj_val_gurobi() if output_solver_type == Solver.GUROBI else output_file.obj_val_cplex()
-        relation = self.translation + input_obj == output_obj
-        relation_str = f"{self.translation} + {input_obj}  == {output_obj}"
-=======
-        input_obj, input_status = input_file.optimize()
-        output_obj, output_status = output_file.optimize()
-
+        input_obj, input_status = input_file.obj_val_gurobi() if input_solver_type == Solver.GUROBI else input_file.obj_val_cplex()
+        output_obj, output_status = output_file.obj_val_gurobi() if output_solver_type == Solver.GUROBI else output_file.obj_val_cplex()
         # If both reach the time limit, the relation is "not broken"
         if input_status == "time_limit" and output_status == "time_limit":
             relation = True
@@ -420,7 +360,8 @@
             relation = self.translation + \
                 input_obj == output_obj and {input_status} == {output_status}
             relation_str = f"{self.translation} + {input_obj} == {output_obj}, {input_status} == {output_status}"
->>>>>>> 7e0c6936
+        relation = self.translation + input_obj == output_obj
+        relation_str = f"{self.translation} + {input_obj}  == {output_obj}"
 
         return relation, relation_str
 
@@ -444,21 +385,11 @@
         output_file = input_file.copy()
         output_file.append_to_filename('_TS')
 
-<<<<<<< HEAD
-        # Translate the objective
-        objective_linexpr = output_file.gurobi_model.getObjective()
-        constant, coefficients = _linexpr_to_ndarray(
-            output_file.gurobi_model, objective_linexpr)
-        objective_linexpr_new = _ndarray_to_linexpr(
-            output_file.gurobi_model, self.scale * constant, self.scale * coefficients)
-        output_file.gurobi_model.setObjective(objective_linexpr_new)
+        # Scale the objective
+        objective = output_file.gurobi_model.getObjective()
+        output_file.gurobi_model.setObjective(self.scale * objective)
 
         output_file.refresh_cplex_from_gurobi()
-=======
-        # Scale the objective
-        objective = output_file.model.getObjective()
-        output_file.model.setObjective(self.scale * objective)
->>>>>>> 7e0c6936
 
         # Create the metamorphic relation
         metamorphic_relation = MPSMetamorphicRelation(
@@ -479,15 +410,8 @@
         assert (len(input_files) == 1)
         input_file = input_files[0]
 
-<<<<<<< HEAD
-        input_obj = input_file.obj_val() if input_solver_type == Solver.GUROBI else input_file.obj_val_cplex()
-        output_obj = output_file.obj_val() if output_solver_type == Solver.GUROBI else output_file.obj_val_cplex()
-        relation = self.scale * input_obj == output_obj
-        relation_str = f"{self.scale} * {input_obj} == {output_obj}"
-=======
-        input_obj, input_status = input_file.optimize()
-        output_obj, output_status = output_file.optimize()
-
+        input_obj, input_status = input_file.obj_val() if input_solver_type == Solver.GUROBI else input_file.obj_val_cplex()
+        output_obj, output_status = output_file.obj_val() if output_solver_type == Solver.GUROBI else output_file.obj_val_cplex()
         # If both reach the time limit, the relation is "not broken"
         if input_status == "time_limit" and output_status == "time_limit":
             relation = True
@@ -497,6 +421,5 @@
             relation = self.scale * \
                 input_obj == output_obj and {input_status} == {output_status}
             relation_str = f"{self.scale} * {input_obj} == {output_obj}, {input_status} == {output_status}"
->>>>>>> 7e0c6936
 
         return relation, relation_str