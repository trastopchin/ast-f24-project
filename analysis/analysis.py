--- conflicted
+++ resolved
@@ -247,15 +247,12 @@
     print(df["type"].value_counts(), "\n")
     bug_type_counts = df.groupby(["bug", "type"]).size().reset_index(name="count")
     print(bug_type_counts, "\n")
-<<<<<<< HEAD
-    n_bugs = len(df[~df['bug'].isin(["no", "unclassified"])])
-    print(f"Total number of bugs: {n_bugs}\n")
-    
-=======
     n_bugs = len(df[~df["bug"].isin(["no", "unclassified"])])
     print(f"n_bugs: {n_bugs}\n")
 
->>>>>>> e26bcf92
+    n_bugs = len(df[~df["bug"].isin(["no", "unclassified"])])
+    print(f"Total number of bugs: {n_bugs}\n")
+
     # Distribution of bug types pie chart
     bug_counts = df["bug"].value_counts().sort_values()
     explode = [0.2, 0.1, 0, 0, 0]
@@ -271,39 +268,41 @@
     plt.savefig("distribution_of_bug_types.pdf", format="pdf")
     # plt.show()
     plt.clf()
-    
+
     # Count of bug types stacked bar chart
-    bug_counts_by_type = df.groupby(['bug', 'type']).size().unstack()
+    bug_counts_by_type = df.groupby(["bug", "type"]).size().unstack()
     bug_counts_by_type = bug_counts_by_type.loc[bug_counts.index]
-    bug_counts_by_type.plot(kind='bar', stacked=True)
-    plt.title('Number of Metamorphic and Consistency Checks for Each Bug Type')
-    plt.xlabel('Bug Type')
-    plt.ylabel('Count')
+    bug_counts_by_type.plot(kind="bar", stacked=True)
+    plt.title("Number of Metamorphic and Consistency Checks for Each Bug Type")
+    plt.xlabel("Bug Type")
+    plt.ylabel("Count")
     plt.xticks(rotation=0)  # Rotate x-axis labels for better readability
-    plt.legend(title='Type')
+    plt.legend(title="Type")
     # plt.show()
     plt.savefig("count_of_bug_types.pdf", format="pdf")
     plt.clf()
-    
-    # Visualize the distribution of the correctness errors    
+
+    # Visualize the distribution of the correctness errors
     correctness_bugs = df[df["bug"] == "correctness"]
     n_correctness = len(correctness_bugs)
     print(f"Total correctness bugs: {n_correctness}")
     correcntess_bugs_optimal_optimal = correctness_bugs[
-        correctness_bugs["status1"].isin(OPTIMAL_STATUSES) &
-        correctness_bugs["status2"].isin(OPTIMAL_STATUSES)
+        correctness_bugs["status1"].isin(OPTIMAL_STATUSES)
+        & correctness_bugs["status2"].isin(OPTIMAL_STATUSES)
     ]
     n_correctness_optimal_optimal = len(correcntess_bugs_optimal_optimal)
     print(f"Optimal optimal correctness bugs: {n_correctness_optimal_optimal}")
-    
+
     errors = correctness_bugs["error"]
     # Create a log scale histogram
-    plt.hist(errors, bins=[10**i for i in range(-4, 10)], color='skyblue', edgecolor='black')
-    plt.xscale('log')  # Set x-axis to log scale
+    plt.hist(
+        errors, bins=[10**i for i in range(-4, 10)], color="skyblue", edgecolor="black"
+    )
+    plt.xscale("log")  # Set x-axis to log scale
     plt.xticks([10**i for i in range(-4, 10)])
     plt.yticks([i for i in range(10)])
     plt.title("Distribution of Correctness Bug Errors")
     plt.xlabel("Correctness Bug Errors (log scale)")
     plt.ylabel("Frequency")
     # plt.show()
-    plt.savefig("distribution_of_correctness_bug_errors.pdf", format="pdf")
+    plt.savefig("distribution_of_correctness_bug_errors.pdf", format="pdf")